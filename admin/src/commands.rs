--- conflicted
+++ resolved
@@ -7,14 +7,10 @@
 mod web;
 mod osv;
 
-<<<<<<< HEAD
-use self::{assign_id::AssignIdCmd, lint::LintCmd, version::VersionCmd, web::WebCmd, osv::OsvCmd};
-=======
 use self::{
     assign_id::AssignIdCmd, lint::LintCmd, list_affected_versions::ListAffectedVersionsCmd,
-    version::VersionCmd, web::WebCmd,
+    version::VersionCmd, web::WebCmd, osv::OsvCmd
 };
->>>>>>> 2e09e234
 use crate::config::AppConfig;
 use abscissa_core::{Command, Configurable, Help, Options, Runnable};
 use std::path::PathBuf;
@@ -42,15 +38,13 @@
     #[options(help = "assigning RUSTSEC ids to new vulnerabilities")]
     AssignId(AssignIdCmd),
 
-<<<<<<< HEAD
     /// The `osv` subcommand
     #[options(help = "export advisories to OSV format")]
     Osv(OsvCmd),
-=======
+
     /// The `version` subcommand
     #[options(help = "list affected crate versions")]
     ListAffectedVersions(ListAffectedVersionsCmd),
->>>>>>> 2e09e234
 }
 
 impl Configurable<AppConfig> for AdminCmd {
